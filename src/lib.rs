#![no_std]
extern crate alloc;

use alloc::vec::Vec;
use core::sync::atomic::{AtomicU64, Ordering};

mod fy;

const DEFAULT_INC: u64 = 1442695040888963407;
const MULTIPLIER: u64 = 6364136223846793005;

pub struct RandGenerator {
    state: AtomicU64,
}

impl RandGenerator {
    pub const fn new() -> Self {
        Self {
            state: AtomicU64::new(0),
        }
    }
    pub fn srand(&self, seed: u64) {
        self.state.store(0, Ordering::Relaxed);
        self.rand();
        let oldstate = self.state.load(Ordering::Relaxed);
        self.state
            .store(oldstate.wrapping_add(seed), Ordering::Relaxed);
        self.rand();
    }
    pub fn rand(&self) -> u32 {
        let oldstate: u64 = self.state.load(Ordering::Relaxed);
        self.state.store(
            oldstate.wrapping_mul(MULTIPLIER).wrapping_add(DEFAULT_INC),
            Ordering::Relaxed,
        );
        let xorshifted: u32 = (((oldstate >> 18) ^ oldstate) >> 27) as u32;
        let rot: u32 = (oldstate >> 59) as u32;
        xorshifted.rotate_right(rot)
    }
    #[inline]
    pub fn gen_range<T>(&self, low: T, high: T) -> T
    where
        T: RandomRange,
    {
        T::gen_range_with_state(self, low, high)
    }
}

static GLOBAL_STATE: RandGenerator = RandGenerator::new();

/// Seeds the pseudo-random number generator used by rand()
/// with the value seed.
#[inline]
pub fn srand(seed: u64) {
    GLOBAL_STATE.srand(seed);
}

/// Returns a pseudo-random number in the range of 0 to u32::MAX.
#[inline]
pub fn rand() -> u32 {
    GLOBAL_STATE.rand()
}

pub trait RandomRange {
    fn gen_range(low: Self, high: Self) -> Self;
    fn gen_range_with_state(state: &RandGenerator, low: Self, high: Self) -> Self;
}

macro_rules! impl_random_range{
    ($($ty:ty),*,)=>{
        $(
            impl RandomRange for $ty{
                #[inline]
                fn gen_range(low: Self, high: Self) -> Self{
                    Self::gen_range_with_state(&GLOBAL_STATE, low, high)
                }
                #[inline]
                fn gen_range_with_state(gen: &RandGenerator, low: Self, high: Self) -> Self {
                    let r = gen.rand() as f64 / (u32::MAX as f64 + 1.0);
                    let r = low as f64 + (high as f64 - low as f64) * r;
                    r as Self
                }
            }
        )*
    }
}
impl_random_range!(f32, f64, u8, u16, u32, u64, usize, i8, i16, i32, i64, isize,);

#[inline]
pub fn gen_range<T>(low: T, high: T) -> T
where
    T: RandomRange,
{
    GLOBAL_STATE.gen_range(low, high)
}

pub struct SliceChooseIter<'a, T> {
    source: &'a [T],
    indices: alloc::vec::IntoIter<usize>,
}

impl<'a, T> Iterator for SliceChooseIter<'a, T> {
    type Item = &'a T;

    #[inline]
    fn next(&mut self) -> Option<&'a T> {
        self.indices.next().map(|ix| &self.source[ix])
    }
}

pub trait ChooseRandom<T> {
    #[inline]
    fn shuffle(&mut self) {
        self.shuffle_with_state(&GLOBAL_STATE)
    }
    #[inline]
    fn choose(&self) -> Option<&T> {
        self.choose_with_state(&GLOBAL_STATE)
    }
    #[inline]
    fn choose_mut(&mut self) -> Option<&mut T> {
        self.choose_mut_with_state(&GLOBAL_STATE)
    }
    #[inline]
    fn choose_multiple(&self, amount: usize) -> SliceChooseIter<T> {
        self.choose_multiple_with_state(&GLOBAL_STATE, amount)
    }

    fn shuffle_with_state(&mut self, state: &RandGenerator);
    fn choose_with_state(&self, state: &RandGenerator) -> Option<&T>;
    fn choose_mut_with_state(&mut self, state: &RandGenerator) -> Option<&mut T>;
    fn choose_multiple_with_state(
        &self,
        state: &RandGenerator,
        _amount: usize,
    ) -> SliceChooseIter<T>;
}

impl<T> ChooseRandom<T> for [T] {
    #[inline]
    fn shuffle_with_state(&mut self, state: &RandGenerator) {
        let mut fy = fy::FisherYates::default();

        fy.shuffle_with_state(state, self);
    }

    #[inline]
    fn choose_with_state(&self, state: &RandGenerator) -> Option<&T> {
        let ix = state.gen_range(0, self.len());
        self.get(ix)
    }

    #[inline]
    fn choose_mut_with_state(&mut self, state: &RandGenerator) -> Option<&mut T> {
        let ix = state.gen_range(0, self.len());
        self.get_mut(ix)
    }

    #[inline]
    fn choose_multiple_with_state(
        &self,
        state: &RandGenerator,
        amount: usize,
    ) -> SliceChooseIter<T> {
        let mut indices = (0..self.len())
            .enumerate()
            .map(|(i, _)| i)
            .collect::<Vec<usize>>();

        indices.shuffle_with_state(state);
        indices.resize(amount, 0);

        SliceChooseIter {
            source: self,
            indices: indices.into_iter(),
        }
    }
}

#[cfg(feature = "rand")]
pub mod compat {
    pub struct QuadRandWithState<'a>(pub &'a crate::RandGenerator);

    impl<'a> rand::RngCore for QuadRandWithState<'a> {
        #[inline]
        fn next_u32(&mut self) -> u32 {
<<<<<<< HEAD
            self.0.gen_range(0, std::u32::MAX)
=======
            crate::gen_range(0, u32::MAX)
>>>>>>> ffb10f7a
        }

        #[inline]
        fn next_u64(&mut self) -> u64 {
<<<<<<< HEAD
            self.0.gen_range(0, std::u64::MAX)
=======
            crate::gen_range(0, u64::MAX)
>>>>>>> ffb10f7a
        }

        #[inline]
        fn fill_bytes(&mut self, dest: &mut [u8]) {
            for i in 0..dest.len() {
                dest[i] = self.0.gen_range(0, 255)
            }
        }

        #[inline]
        fn try_fill_bytes(&mut self, dest: &mut [u8]) -> Result<(), rand::Error> {
            Ok(self.fill_bytes(dest))
        }
    }

    pub struct QuadRand;

    impl rand::RngCore for QuadRand {
        #[inline]
        fn next_u32(&mut self) -> u32 {
            QuadRandWithState(&crate::GLOBAL_STATE).next_u32()
        }

        #[inline]
        fn next_u64(&mut self) -> u64 {
            QuadRandWithState(&crate::GLOBAL_STATE).next_u64()
        }

        #[inline]
        fn fill_bytes(&mut self, dest: &mut [u8]) {
            QuadRandWithState(&crate::GLOBAL_STATE).fill_bytes(dest)
        }

        #[inline]
        fn try_fill_bytes(&mut self, dest: &mut [u8]) -> Result<(), rand::Error> {
            QuadRandWithState(&crate::GLOBAL_STATE).try_fill_bytes(dest)
        }
    }
}<|MERGE_RESOLUTION|>--- conflicted
+++ resolved
@@ -184,20 +184,12 @@
     impl<'a> rand::RngCore for QuadRandWithState<'a> {
         #[inline]
         fn next_u32(&mut self) -> u32 {
-<<<<<<< HEAD
-            self.0.gen_range(0, std::u32::MAX)
-=======
-            crate::gen_range(0, u32::MAX)
->>>>>>> ffb10f7a
+            self.0.gen_range(0, u32::MAX)
         }
 
         #[inline]
         fn next_u64(&mut self) -> u64 {
-<<<<<<< HEAD
-            self.0.gen_range(0, std::u64::MAX)
-=======
-            crate::gen_range(0, u64::MAX)
->>>>>>> ffb10f7a
+            self.0.gen_range(0, u64::MAX)
         }
 
         #[inline]
