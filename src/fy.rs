//! Implementation of Fisher-Yates algorithm.
//! This is modified version of https://github.com/adambudziak/shuffle/blob/master/src/fy.rs

<<<<<<< HEAD
use crate::RandGenerator;
=======
use core::mem::size_of;
>>>>>>> ffb10f7a

/// Implementation of Fisher-Yates algorithm.
#[derive(Debug, Default)]
pub struct FisherYates {
    buffer: [u8; size_of::<usize>()],
}

impl FisherYates {
    // pub fn shuffle<T>(&mut self, data: &mut [T]) {
    //     self.shuffle_with_state(&GLOBAL_STATE, data);
    // }
    pub fn shuffle_with_state<T>(&mut self, state: &RandGenerator, data: &mut [T]) {
        for i in 1..data.len() {
            let j = self.gen_range(state, i);
            data.swap(i, j);
        }
    }
}

impl FisherYates {
<<<<<<< HEAD
    fn gen_range(&mut self, state: &RandGenerator, top: usize) -> usize {
        const USIZE_BYTES: usize = std::mem::size_of::<usize>();
=======
    fn gen_range(&mut self, top: usize) -> usize {
        const USIZE_BYTES: usize = size_of::<usize>();
>>>>>>> ffb10f7a
        let bit_width = USIZE_BYTES * 8 - top.leading_zeros() as usize;
        let byte_count = (bit_width - 1) / 8 + 1;
        loop {
            for i in 0..byte_count {
                self.buffer[i] = state.gen_range(0, 255);
            }
            let result = usize::from_le_bytes(self.buffer);
            let result = result & ((1 << bit_width) - 1);
            if result < top {
                break result;
            }
        }
    }
}<|MERGE_RESOLUTION|>--- conflicted
+++ resolved
@@ -1,11 +1,8 @@
 //! Implementation of Fisher-Yates algorithm.
 //! This is modified version of https://github.com/adambudziak/shuffle/blob/master/src/fy.rs
 
-<<<<<<< HEAD
 use crate::RandGenerator;
-=======
 use core::mem::size_of;
->>>>>>> ffb10f7a
 
 /// Implementation of Fisher-Yates algorithm.
 #[derive(Debug, Default)]
@@ -14,9 +11,6 @@
 }
 
 impl FisherYates {
-    // pub fn shuffle<T>(&mut self, data: &mut [T]) {
-    //     self.shuffle_with_state(&GLOBAL_STATE, data);
-    // }
     pub fn shuffle_with_state<T>(&mut self, state: &RandGenerator, data: &mut [T]) {
         for i in 1..data.len() {
             let j = self.gen_range(state, i);
@@ -26,13 +20,8 @@
 }
 
 impl FisherYates {
-<<<<<<< HEAD
     fn gen_range(&mut self, state: &RandGenerator, top: usize) -> usize {
-        const USIZE_BYTES: usize = std::mem::size_of::<usize>();
-=======
-    fn gen_range(&mut self, top: usize) -> usize {
         const USIZE_BYTES: usize = size_of::<usize>();
->>>>>>> ffb10f7a
         let bit_width = USIZE_BYTES * 8 - top.leading_zeros() as usize;
         let byte_count = (bit_width - 1) / 8 + 1;
         loop {
